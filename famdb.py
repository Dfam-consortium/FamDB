--- conflicted
+++ resolved
@@ -581,11 +581,6 @@
         # prepare set of local files to add family to
         add_files = set()
         add_taxa = set()
-<<<<<<< HEAD
-=======
-        missing_files = {}
-
->>>>>>> b00d2de1
         for clade in entry.clades:
             file = args.db_dir.find_taxon(clade)
             if args.db_dir.files.get(file):
