--- conflicted
+++ resolved
@@ -444,7 +444,6 @@
 
     @FamDBLeaf._change_logger
     def write_full_taxonomy(self, tax_db, nodes):
-<<<<<<< HEAD
         """
         Takes a map of TaxaNodes
         Writes taxonomy nodes to the database.
@@ -481,7 +480,7 @@
                 DATA_PARTITION, data=numpy.array([partition_map[node]])
             )
 
-        LOGGER.info(f"Writing Taxonomy Name Cache String")
+        LOGGER.info(f"Writing Name Cache String")
         self.file.create_dataset(
             DATA_NAMES_CACHE, data=numpy.array(json.dumps(names_dump), dtype="S")
         )
@@ -489,7 +488,6 @@
         delta = time.perf_counter() - start
         LOGGER.info(f"Wrote {count} taxonomy nodes in full tree in {delta}")
 
-    @FamDBLeaf._change_logger
     def update_pruned_taxa(self, tree):
         """
         Takes a map of TaxaNodes
@@ -509,71 +507,6 @@
                 shape=(len(val_children),),
                 dtype="i8",
             )
-=======
-        """
-        Takes a map of TaxaNodes
-        Writes taxonomy nodes to the database.
-        Includes parent-child relationships
-        Also cache all taxa names as a node:[names] json string
-        This cache is loaded on __init__ to speed up search times
-        """
-        LOGGER.info(f"Writing Full Taxonomy Tree Root File")
-        start = time.perf_counter()
-
-        partition_map = {
-            node: int(partition) for partition in nodes for node in nodes[partition]
-        }
-        names_dump = {}
-        count = 0
-        for node in tax_db:
-            count += 1
-            group = self.file.require_group(GROUP_NODES).require_group(
-                str(tax_db[node].tax_id)
-            )
-            parent_id = int(tax_db[node].parent_id) if node != 1 else None
-            if parent_id:
-                group.create_dataset(DATA_PARENT, data=numpy.array([parent_id]))
-
-            child_ids = []
-            for child in tax_db[node].children:
-                child_ids += [int(child.tax_id)]
-            group.create_dataset(DATA_CHILDREN, data=numpy.array(child_ids))
-
-            names = tax_db[node].names
-            group.create_dataset(DATA_TAXANAMES, data=numpy.array(names, dtype="S"))
-            names_dump[node] = names
-            group.create_dataset(
-                DATA_PARTITION, data=numpy.array([partition_map[node]])
-            )
-
-        LOGGER.info(f"Writing Name Cache String")
-        self.file.create_dataset(
-            DATA_NAMES_CACHE, data=numpy.array(json.dumps(names_dump), dtype="S")
-        )
-
-        delta = time.perf_counter() - start
-        LOGGER.info(f"Wrote {count} taxonomy nodes in full tree in {delta}")
-
-    def update_pruned_taxa(self, tree):
-        """
-        Takes a map of TaxaNodes
-        Updates the nodes to include sparse parent-child relationships
-        based on which nodes have family data associated with them
-        """
-        for id in tree:
-            node = tree[id]
-            val_children = [int(child) for child in node.val_children]
-            val_parent = int(node.val_parent) if node.val_parent else None
-            group = self.file[GROUP_NODES][str(id)]
-            if group.get(DATA_VAL_CHILDREN):
-                del group[DATA_VAL_CHILDREN]
-            group.create_dataset(
-                DATA_VAL_CHILDREN,
-                data=numpy.array(val_children),
-                shape=(len(val_children),),
-                dtype="i8",
-            )
->>>>>>> 89cc48a8
             if val_parent:
                 if group.get(DATA_VAL_PARENT):
                     del group[DATA_VAL_PARENT]
@@ -1012,25 +945,6 @@
         actual parent node is empty.
         This method exists in FamDB instead of FamDBRoot because it is subject to change after an append,
         and because the associated data is stored in FamDBLeaf files
-<<<<<<< HEAD
-=======
-
-        Taxonomy Tree is stored as a dictionary of TaxNodes ( self.files[0].file[GROUP_NODES][node] )
-            node:
-                tax_id: int
-                parent_id: int
-                val: bool
-                children: [int]
-                val_parent: int
-                val_children: [int]
-
-        If adding a family this should be easily modified by:
-             1. Identify the node which the new family is assigned to (or more than one for multiple clades)
-             2. Set the val flag to True
-             3. For each child in val_children
-                 ....
-             Go over this with Anthony
->>>>>>> 89cc48a8
         """
 
         def traverse_val_parents(tree, id):
@@ -1112,16 +1026,11 @@
         LOGGER.info("Pruned Tree Prepared")
 
         # update database nodes
-<<<<<<< HEAD
-        self.files[0].update_pruned_taxa(tree)
-        LOGGER.info("Pruned Tree Written")
-=======
         message = "Pruned Tree Written"
         rec = self.append_start_changelog(message)
         self.files[0].update_pruned_taxa(tree)
         self.append_finish_changelog(message, rec)
         LOGGER.info(message)
->>>>>>> 89cc48a8
 
     def rebuild_pruned_tree(self, new_val_taxa):
         """
@@ -1137,17 +1046,12 @@
 
         def build_taxa_node(id, value=False):
             """Builds a TaxNode object from HDF5 data"""
-<<<<<<< HEAD
-=======
-            # if self.files[0].file[GROUP_NODES].get(str(id)):
->>>>>>> 89cc48a8
             node = self.files[0].file[GROUP_NODES][str(id)]
             children = node[DATA_CHILDREN][()] if node[DATA_CHILDREN].size > 0 else []
             parent = (
                 node[DATA_PARENT][()][0]
                 if node.get(DATA_PARENT) and node[DATA_PARENT].size > 0
                 else None
-<<<<<<< HEAD
             )
             val_children = (
                 node[DATA_VAL_CHILDREN][()] if node[DATA_VAL_CHILDREN].size > 0 else []
@@ -1235,111 +1139,6 @@
                 date,
                 copyright_text,
             )
-=======
-            )
-            val_children = (
-                node[DATA_VAL_CHILDREN][()] if node[DATA_VAL_CHILDREN].size > 0 else []
-            )
-            val_parent = (
-                node[DATA_VAL_PARENT][()][0]
-                if node.get(DATA_VAL_PARENT) and node[DATA_VAL_PARENT].size > 0
-                else None
-            )
-
-            tree_node = TaxNode(id, str(parent) if parent else None)
-            tree_node.val = value
-            tree_node.children = children
-            tree_node.val_children = val_children
-            tree_node.val_parent = val_parent
-
-            return tree_node
-
-        # RMH: This parameter default pattern "foo=[]" is dangerous.  The
-        #      list generated is global and gets reused between independent
-        #      invocations!
-        # def climb_non_val_parents(node, ancestor_path=[]):
-        #    """collects the nodes between a node and it's val_parent, not inclusive"""
-        #    if node.parent_id != node.val_parent:
-        #        parent_node = build_taxa_node(node.parent_id)
-        #        ancestor_path += [parent_node]
-        #        climb_non_val_parents(parent_node, ancestor_path)
-        #    return ancestor_path
-
-        def climb_non_val_parents(target_id, node, ancestor_path=None):
-            """Collects TaxNodes between a given node and a ancestral
-            node defined by target_id (exclusive)."""
-
-            if ancestor_path == None:
-                ancestor_path = []
-
-            if hasattr(node, "parent_id") and str(node.parent_id) != str(target_id):
-                parent_node = build_taxa_node(node.parent_id)
-                ancestor_path += [parent_node]
-                ancestor_path = climb_non_val_parents(
-                    target_id, parent_node, ancestor_path
-                )
-            return ancestor_path
-
-        message = "Pruned Tree Updated"
-        rec = self.append_start_changelog(message)
-        update_nodes = {}
-        for id in new_val_taxa:
-            node = build_taxa_node(id, value=True)
-
-            seen_tax_ids = set()
-            # Fix the descendants of the target node
-            for val_child in node.val_children:
-                child_node = build_taxa_node(val_child, value=True)
-
-                # Fix the val_child node itself
-                if child_node.tax_id not in seen_tax_ids:
-                    seen_tax_ids.add(child_node.tax_id)
-                    child_node.val_parent = id
-                    update_nodes[child_node.tax_id] = child_node
-
-                # Fix the ancestors up until (but not including) the target node
-                for ancestor in climb_non_val_parents(id, child_node):
-                    if ancestor.tax_id not in seen_tax_ids:
-                        seen_tax_ids.add(ancestor.tax_id)
-                        ancestor.val_parent = id
-                        update_nodes[ancestor.tax_id] = ancestor
-
-            # Gather all nodes above the target node up until its val_parent
-            if node.val_parent:
-                change_ancestors = [build_taxa_node(node.val_parent, value=True)]
-                change_ancestors += climb_non_val_parents(node.val_parent, node)
-
-                # All nodes above it should point to it as well, instead of any of its val_children
-                for ansc_node in change_ancestors:
-                    # remove any val_children that are below this node
-                    for vid in node.val_children:
-                        ansc_node.val_children = ansc_node.val_children[
-                            ansc_node.val_children != vid
-                        ]
-                    # add this node to the ancestral val_children
-                    ansc_node.val_children = numpy.append(ansc_node.val_children, id)
-                    update_nodes[ansc_node.tax_id] = ansc_node
-
-            # update the tree for each newly val'd taxon, to avoid tangling pointers when multiple updates occur on the same path
-            self.files[0].update_pruned_taxa(update_nodes)
-            update_nodes = {}
-        self.append_finish_changelog(message, rec)
-        LOGGER.info(message)
-
-    def set_db_info(self, name, version, date, desc, copyright_text):
-        """Method for resetting metadata"""
-        for file in self.files:
-            partition_num = self.files[file].get_partition_num()
-            file_info = self.files[file].get_file_info()
-            self.files[file].set_metadata(
-                partition_num,
-                file_info,
-                name,
-                version,
-                date,
-                copyright_text,
-            )
->>>>>>> 89cc48a8
             self.files[file].update_description(desc)
 
     def append_start_changelog(self, message):
