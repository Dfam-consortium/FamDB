--- conflicted
+++ resolved
@@ -71,10 +71,6 @@
     META_CREATED,
     COPYRIGHT_TEXT,
 )
-<<<<<<< HEAD
-
-=======
->>>>>>> 89cc48a8
 
 LOGGER = logging.getLogger(__name__)
 
@@ -110,17 +106,6 @@
             h5f.attrs[META_DB_DESCRIPTION] = db_description
             print(f"    ** new: db_desc - dfam description: {db_description}")
 
-<<<<<<< HEAD
-        dump_base = "_file_info.json"
-        dump_name = f"{db_name}{dump_base}"
-        if args.file_info and args.file_info == "dump":
-            file_info = h5f.attrs[META_FILE_INFO]
-            info_obj = json.loads(file_info)
-            with open(dump_name, "w") as outfile:
-                json.dump(info_obj, outfile, indent=4)
-            print(f"File Info Dumped To {dump_name}")
-
-=======
         dump_base = '_file_info.json'
         dump_name = f"{db_name}{dump_base}"
         if args.file_info and args.file_info == 'dump':
@@ -130,22 +115,15 @@
                 json.dump(info_obj, outfile, indent=4)
             print(f"File Info Dumped To {dump_name}")
             
->>>>>>> 89cc48a8
         if args.db_date:
             db_date = args.db_date
             year_match = re.match(r"^(\d{4})-\d{2}-\d{2}$", db_date)
             if year_match:
                 db_year = year_match.group(1)
                 copyright_text = COPYRIGHT_TEXT % (
-<<<<<<< HEAD
-                    db_year,
-                    db_version,
-                    db_date,
-=======
                 db_year,
                 db_version,
                 db_date,
->>>>>>> 89cc48a8
                 )
                 h5f.attrs[META_DB_COPYRIGHT] = copyright_text
                 h5f.attrs[META_DB_DATE] = db_date
@@ -155,19 +133,6 @@
                 print(f"    ** new: copyright: {copyright_text}")
             else:
                 raise Exception("Date should be in YYYY-MM-DD format, got: " + db_date)
-<<<<<<< HEAD
-
-        if args.file_info and args.file_info == "load":
-            try:
-                with open(dump_name, "r") as outfile:
-                    new_info = json.load(outfile)
-                h5f.attrs[META_FILE_INFO] = json.dumps(new_info)
-                print(f"File Info Loaded From {dump_name}")
-            except:
-                raise Exception("File Info Not In JSON Format")
-
-
-=======
         
         if args.file_info and args.file_info == 'load':
             try:
@@ -178,7 +143,6 @@
             except:                     
                 raise Exception("File Info Not In JSON Format")
 
->>>>>>> 89cc48a8
 def main():
     """Parses command-line arguments and runs the import."""
 
@@ -190,11 +154,7 @@
     parser.add_argument("--db-date")
     parser.add_argument("--db-name")
     parser.add_argument("--db-description")
-<<<<<<< HEAD
-    parser.add_argument("--file-info", choices=("load", "dump"))
-=======
     parser.add_argument("--file-info", choices=('load', 'dump'))
->>>>>>> 89cc48a8
     parser.add_argument("-t", "--input-type", choices=("f", "file", "d", "directory"))
     parser.add_argument("input")
 
@@ -208,7 +168,6 @@
     if args.input_type == "f" or args.input_type == "file":
         matches = re.match(r"\S+\.(\d+)\.h5", filename)
         if matches:
-<<<<<<< HEAD
             with h5py.File(os.path.join(args.db_dir, filename), mode=open_mode) as h5f:
                 print(filename + ":")
                 db_version = h5f.attrs["db_version"]
@@ -249,20 +208,6 @@
                     )
                     print(f"    ** new: db_info - dfam creation date: {db_date}")
                     print(f"    ** new: copyright: {copyright_text}")
-=======
-            update_file(input, open_mode, new_creation_time, args)
-
-    elif args.input_type == "d" or args.input_type == "directory":
-        for filename in os.listdir(input):
-            matches = re.match(r"\S+\.(\d+)\.h5", filename)
-            if matches:
-                file_path = os.path.join(input, filename)
-                update_file(file_path, open_mode, new_creation_time, args)
-
-    else:
-        print("Please Specify If The Input Is A Single File (-f) Or A Directory (-d)")
->>>>>>> 89cc48a8
-
 
 if __name__ == "__main__":
     main()