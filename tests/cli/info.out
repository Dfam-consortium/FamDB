<<<<<<< HEAD
File: /tmp/cli
FamDB Generator: famdb.py v0.4.3
FamDB Format Version: 1.0
FamDB Creation Date: 2023-01-09 09:57:56.026443
=======

FamDB Directory     : /tmp/db
FamDB Generator     : famdb.py v1.0.1
FamDB Format Version: 1.0
FamDB Creation Date : 2023-01-09 09:57:56.026443
>>>>>>> 634f5be7

Database: Test
Version : V1
Date    : 2020-07-15

Test Database

3 Partitions Present
Total consensus sequences present: 5
Total HMMs present               : 3


Partition Details
-----------------
 Partition 0 [unittest.0.h5]: Root Node
     Consensi: 2, HMMs: 3

 Partition 1 [unittest.1.h5]: Search Node
     Consensi: 2, HMMs: 0

 Partition 2 [unittest.2.h5]: Other Node - Other Node
     Consensi: 1, HMMs: 0
<|MERGE_RESOLUTION|>--- conflicted
+++ resolved
@@ -1,15 +1,7 @@
-<<<<<<< HEAD
-File: /tmp/cli
-FamDB Generator: famdb.py v0.4.3
-FamDB Format Version: 1.0
-FamDB Creation Date: 2023-01-09 09:57:56.026443
-=======
-
 FamDB Directory     : /tmp/db
 FamDB Generator     : famdb.py v1.0.1
 FamDB Format Version: 1.0
 FamDB Creation Date : 2023-01-09 09:57:56.026443
->>>>>>> 634f5be7
 
 Database: Test
 Version : V1
